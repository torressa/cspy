from __future__ import absolute_import, print_function

from numpy import array
from numpy.random import RandomState
from networkx import relabel_nodes, set_edge_attributes

WALKING_SPEED = 3  # km per hour


def relabel_source_sink(G,
                        nodes_to_relabel={
                            "Source": "Ternatestraat",
                            "Sink": "Delftweg"
                        }):
    """
    Identify and relabel source and sink nodes.

    Parameters
    ----------
    G : networkx.DiGraph,
        Network to relabel

    nodes_to_relabel : dict,
        Desired nodes to relabel, in the form:
        {"Source": my_source_node, "Sink": my_sink_node}
    """
    # Identify Source and Sink according to specifications
    # Source is the post office in Ternatestraat
<<<<<<< HEAD
    source = list(
        e for e in G.edges(data=True)
        if 'name' in e[2] and nodes_to_relabel["Source"] in e[2]['name'])[-2][0]
    # Sink is Jane's home in Ceramstraat
    sink = list(
        e for e in G.edges(data=True)
        if 'name' in e[2] and nodes_to_relabel["Sink"] in e[2]['name'])[0][1]
=======
    source = [e for e in G.edges(data=True)
            if 'name' in e[2] and nodes_to_relabel["Source"] in e[2]['name']][-2][0]
    # Sink is Jane's home in Ceramstraat
    sink = [e for e in G.edges(data=True)
            if 'name' in e[2] and nodes_to_relabel["Sink"] in e[2]['name']][0][1]
>>>>>>> 1fbc7ee7
    # Relabel nodes
    G = relabel_nodes(G, {source: 'Source', sink: 'Sink'})
    return G


def add_cspy_edge_attributes(G, seed=None):
    """
    Set edge attributes required for cspy
    """
    if seed is None:
        random_state = RandomState()
    elif isinstance(seed, int):
        random_state = RandomState(seed)
    elif isinstance(seed, RandomState):
        random_state = seed
    else:
        raise Exception(
            '{} cannot be used to seed numpy.random.RandomState'.format(seed))
    # Initialise edge attributes
    set_edge_attributes(G, 0, 'weight')
    set_edge_attributes(G, 0, 'res_cost')
    # 'shift' is not required.
    res_cost_shift = 0

    # Iterate through edges to specify 'weight' and 'res_cost' attributes
    for edge in G.edges(data=True):
        # Distance is converted from an already existing edge attribute (m to km)
        dist = edge[2]['length'] * 0.001
        # Fixed resource costs for a given edge.
        # 'sights' is a random integer between [0, 5)
        res_cost_sights = random_state.randint(1, 5)
        # 'travel-time' is distance over speed (not necessary)
        res_cost_travel_time = dist / float(WALKING_SPEED)
        # 'delivery time' is a random number between the travel-time for
        # the edge and 10 times the travel time.
        # in reality this would depend on the buildings present
        res_cost_delivery_time = random_state.uniform(res_cost_travel_time,
                                                      10 * res_cost_travel_time)
        edge[2]['res_cost'] = array([
            0, res_cost_sights, res_cost_shift, res_cost_travel_time,
            res_cost_delivery_time
        ])
        edge[2]['weight'] = 0  #-dist
    return G<|MERGE_RESOLUTION|>--- conflicted
+++ resolved
@@ -26,21 +26,15 @@
     """
     # Identify Source and Sink according to specifications
     # Source is the post office in Ternatestraat
-<<<<<<< HEAD
-    source = list(
+    source = [
         e for e in G.edges(data=True)
-        if 'name' in e[2] and nodes_to_relabel["Source"] in e[2]['name'])[-2][0]
+        if 'name' in e[2] and nodes_to_relabel["Source"] in e[2]['name']
+    ][-2][0]
     # Sink is Jane's home in Ceramstraat
-    sink = list(
+    sink = [
         e for e in G.edges(data=True)
-        if 'name' in e[2] and nodes_to_relabel["Sink"] in e[2]['name'])[0][1]
-=======
-    source = [e for e in G.edges(data=True)
-            if 'name' in e[2] and nodes_to_relabel["Source"] in e[2]['name']][-2][0]
-    # Sink is Jane's home in Ceramstraat
-    sink = [e for e in G.edges(data=True)
-            if 'name' in e[2] and nodes_to_relabel["Sink"] in e[2]['name']][0][1]
->>>>>>> 1fbc7ee7
+        if 'name' in e[2] and nodes_to_relabel["Sink"] in e[2]['name']
+    ][0][1]
     # Relabel nodes
     G = relabel_nodes(G, {source: 'Source', sink: 'Sink'})
     return G
