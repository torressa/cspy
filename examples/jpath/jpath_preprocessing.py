--- conflicted
+++ resolved
@@ -1,5 +1,3 @@
-from __future__ import absolute_import, print_function
-
 from numpy import array
 from numpy.random import RandomState
 from networkx import relabel_nodes, set_edge_attributes
@@ -26,7 +24,6 @@
     """
     # Identify Source and Sink according to specifications
     # Source is the post office in Ternatestraat
-<<<<<<< HEAD
     source = [
         e for e in G.edges(data=True)
         if 'name' in e[2] and nodes_to_relabel["Source"] in e[2]['name']
@@ -36,13 +33,6 @@
         e for e in G.edges(data=True)
         if 'name' in e[2] and nodes_to_relabel["Sink"] in e[2]['name']
     ][0][1]
-=======
-    source = [e for e in G.edges(data=True)
-            if 'name' in e[2] and nodes_to_relabel["Source"] in e[2]['name']][-2][0]
-    # Sink is Jane's home in Ceramstraat
-    sink = [e for e in G.edges(data=True)
-            if 'name' in e[2] and nodes_to_relabel["Sink"] in e[2]['name']][0][1]
->>>>>>> 0154913f
     # Relabel nodes
     G = relabel_nodes(G, {source: 'Source', sink: 'Sink'})
     return G
