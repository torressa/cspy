--- conflicted
+++ resolved
@@ -7,20 +7,10 @@
 
 ## [unreleased]
 
-<<<<<<< HEAD
-### Changed
-- BiDirectional:
-  - Split into two files ([`bidirectional.py`](cspy/algorithms/bidirectional.py) and [`bidirectional_search.py`](cspy/algorithms/bidirectional_search.py).
-  - Added parallel search
-  - Added label elimination
-  - Added `kwargs` for custom REFs (backwards incompatible).
-  - Added new parameters `elementary`, `time_limit` and `threshold`.
-=======
 ### Added
 
 - New paramenters: `time_limit` and `threshold`.
 - Custom REF, backward incompatible change: additional argument for more flexibility. These are the current partial path and the accumulated cost. Note that these are optional and do not have to be used. However, a slight modificiation to the function has to be made, simply add `**kwargs` as well as the existing arguments.
->>>>>>> 0154913f
 
 ## [v0.1.1] - 21/05/2020
 
