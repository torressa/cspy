--- conflicted
+++ resolved
@@ -119,7 +119,7 @@
 
 namespace bidirectional {
 
-int main(int argc, char** argv) {
+void wrap() {
   // Init
   const std::vector<double> max_res         = {4.0, 20.0};
   const std::vector<double> min_res         = {1.0, 0.0};
@@ -138,7 +138,6 @@
   // Run and query attributes
   bidirectional->run();
 
-<<<<<<< HEAD
   auto path = bidirectional->getPath();
   auto res  = bidirectional->getConsumedResources();
   auto cost = bidirectional->getTotalCost();
@@ -146,19 +145,8 @@
 }
 
 } // namespace bidirectional
-=======
-- [`vrpy`](https://github.com/Kuifje02/vrpy) : External vehicle routing framework which uses `cspy` to solve different variants of the vehicle routing problem using column generation.
-- [`cgar`](examples/cgar) : Complex example use of `cspy` in a column generation example applied to the aircraft recovery problem.
-- [`jpath`](examples/jpath) : Simple example showing the necessary graph adptations and the use of custom resource extension functions.
-
-The generic gist to run the algorithms on a specific graph is to load the
-algorithm of choice, say `alg`, call the `alg.run()` method, and query the
-relevant result attributes,
->>>>>>> fba830ca
-
-```
-
-<<<<<<< HEAD
+```
+
 ### Examples
 
 - [`vrpy`](https://github.com/Kuifje02/vrpy) : External vehicle routing framework which uses `cspy` to solve different variants of the vehicle routing problem using column generation. Particulatly, see  [`subproblem_cspy.py`](https://github.com/Kuifje02/vrpy/blob/master/vrpy/subproblem_cspy.py).
@@ -166,8 +154,6 @@
 - [`jpath`](examples/jpath) : Simple example showing the necessary graph adptations and the use of custom resource extension functions.
 
 
-=======
->>>>>>> fba830ca
 ## Running the tests
 
 ### Prerequisites
