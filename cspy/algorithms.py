--- conflicted
+++ resolved
@@ -40,21 +40,11 @@
                     Either 'both','forward', or, 'backward'.
         preprocess :: bool, enables preprocessing routine."""
 
-<<<<<<< HEAD
-    def __init__(self, G, max_res, min_res, direc_in='both', preprocess=True,
-                 REF_forward=add, REF_backward=sub):
-
-        check_inputs(max_res, min_res, direc_in)
-
-        self.G, _ = preprocess_graph(
-            G, max_res, min_res) if preprocess else (G, [])
-=======
     def __init__(self, G, max_res=None, min_res=None, direc_in='both',
                  preprocess=True):
 
         self.G = check_and_preprocess(
             preprocess, G, max_res, min_res, direc_in)
->>>>>>> c24e4596
         self.direc_in = direc_in
         self.max_res, self.min_res = max_res, min_res
         self.L, self.U = self.max_res[0], self.min_res[0]
