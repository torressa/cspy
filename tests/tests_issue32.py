--- conflicted
+++ resolved
@@ -55,36 +55,6 @@
         if v == "Sink":
             res_new[1] = res_new[1]
         else:
-<<<<<<< HEAD
-            res_new[1] -= int(v)**2
-        # Resource reset
-        res_new[2] -= edge_data["res_cost"][1]
-        return res_new
-
-    @parameterized.expand(zip(range(100), range(100)))
-    def testBiDirectionalBothRandom(self, _, seed):
-        """
-        Test BiDirectional with randomly chosen sequence of directions
-        for a range of seeds.
-        """
-        bidirec = BiDirectional(self.G,
-                                self.max_res,
-                                self.min_res,
-                                REF_forward=self.custom_REF_forward,
-                                REF_backward=self.custom_REF_backward,
-                                seed=seed)
-        bidirec.run()
-        path = bidirec.path
-        cost = bidirec.total_cost
-        total_res = bidirec.consumed_resources
-        self.assertEqual(path, ['Source', 1, 2, 3, 4, 'Sink'])
-        self.assertEqual(cost, -23)
-        self.assertTrue(all(total_res == [5, 30, 1]))
-
-
-if __name__ == '__main__':
-    unittest.main(TestsIssue32())
-=======
             res_new[1] += int(v)**2
         # Resource reset
         res_new[2] += edge_data["res_cost"][1]
@@ -104,5 +74,4 @@
         alg.run()
         self.assertEqual(alg.path, self.result_path)
         self.assertEqual(alg.total_cost, self.total_cost)
-        self.assertTrue(all(alg.consumed_resources == self.consumed_resources))
->>>>>>> 0154913f
+        self.assertTrue(all(alg.consumed_resources == self.consumed_resources))