import unittest

from numpy import array
from random import randint
from networkx import DiGraph, astar_path
from parameterized import parameterized

from cspy.algorithms.tabu import Tabu
from cspy.algorithms.label import Label
from cspy.algorithms.bidirectional import BiDirectional


class TestsIssue22(unittest.TestCase):
    """
    Tests for issue #22
    https://github.com/torressa/cspy/issues/22
    """

    def setUp(self):
        # Create simple digraph with appropriate attributes
        self.G = DiGraph(directed=True, n_res=2)
        self.G.add_edge("Source", 1, weight=10, res_cost=array([1, 1]))
        self.G.add_edge("Source", 2, weight=10, res_cost=array([1, 1]))
        self.G.add_edge("Source", 3, weight=10, res_cost=array([1, 1]))
        self.G.add_edge(1, "Sink", weight=-10, res_cost=array([1, 0]))
        self.G.add_edge(2, "Sink", weight=-10, res_cost=array([1, 0]))
        self.G.add_edge(3, "Sink", weight=-10, res_cost=array([1, 0]))
        self.G.add_edge(3, 2, weight=-5, res_cost=array([1, 1]))
        self.G.add_edge(2, 1, weight=-10, res_cost=array([1, 1]))
        # Maximum and minimum resource arrays
        self.max_res, self.min_res = [len(self.G.edges()), 2], [0, 0]
        # Expected results
        self.result_path = ['Source', 2, 1, 'Sink']
        self.total_cost = -10
        self.consumed_resources = [3, 2]

<<<<<<< HEAD
    def testDominance(self):
        # Check forward and backward label dominance
        L1 = Label(-10, "Sink", array([3, 0]), [])
        L2 = Label(0, "Sink", array([1, 0]), [])

        self.assertFalse(L1.dominates(L2, "forward"))
        self.assertFalse(L2.dominates(L1, "forward"))
        self.assertTrue(L1.dominates(L2, "backward"))
        self.assertFalse(L2.dominates(L1, "backward"))

        if not (L1.dominates(L2, "forward") or L2.dominates(L1, "forward")):
            self.assertTrue(L1.dominates(L2, "backward"))

    def testTabu(self):
        """
        Find shortest path of simple test digraph using Tabu.
        """
        tabu = Tabu(self.G, self.max_res, self.min_res)
        tabu.run()
        path = tabu.path
        cost = tabu.total_cost
        total_res = tabu.consumed_resources
        # Check attributes
        self.assertEqual(path, ['Source', 2, 1, 'Sink'])
        self.assertEqual(cost, -10)
        self.assertTrue(all(e in self.G.edges() for e in zip(path, path[1:])))
        # Check if networkx's astar_path gives the same path
=======
    def test_tabu(self):
        """Find shortest path of simple test digraph using Tabu.
        """
        alg = Tabu(self.G, self.max_res, self.min_res)
        alg.run()
        self.assertEqual(alg.path, self.result_path)
        self.assertEqual(alg.total_cost, self.total_cost)
        self.assertTrue(all(alg.consumed_resources == self.consumed_resources))
        self.assertTrue(
            all(e in self.G.edges() for e in zip(alg.path, alg.path[1:])))
        # Check networkx's astar_path
>>>>>>> 0154913f
        path_star = astar_path(self.G, "Source", "Sink")
        self.assertEqual(path_star, ['Source', 1, 'Sink'])

    @parameterized.expand(zip(range(100), range(100)))
<<<<<<< HEAD
    def testBiDirectionalBothRandom(self, _, seed):
=======
    def test_bidirectional_random(self, _, seed):
>>>>>>> 0154913f
        """
        Test BiDirectional with randomly chosen sequence of directions
        for a range of seeds.
        """
<<<<<<< HEAD
        bidirec = BiDirectional(self.G,
                                self.max_res,
                                self.min_res,
                                seed=seed,
                                elementary=False)
        bidirec.run()
        path = bidirec.path
        cost = bidirec.total_cost
        total_res = bidirec.consumed_resources
        # Check path and other attributes
        self.assertEqual(path, ['Source', 2, 1, 'Sink'])
        self.assertEqual(cost, -10)
        self.assertTrue(all(total_res == [3, 2]))

    def testBiDirectionalForward(self):
=======
        alg = BiDirectional(self.G,
                            self.max_res,
                            self.min_res,
                            seed=seed,
                            elementary=False)
        alg.run()
        self.assertEqual(alg.path, self.result_path)
        self.assertEqual(alg.total_cost, self.total_cost)
        self.assertTrue(all(alg.consumed_resources == self.consumed_resources))

    def test_bidirectional_forward(self):
>>>>>>> 0154913f
        """
        Find shortest path using BiDirectional algorithm with only forward
        direction.
        """
<<<<<<< HEAD
        bidirec = BiDirectional(self.G,
                                self.max_res,
                                self.min_res,
                                direction='forward',
                                elementary=True)
        # Check classification
        with self.assertLogs('cspy.algorithms.bidirectional') as cm:
            bidirec.name_algorithm()
        # Log should contain the word 'forward'
        self.assertRegex(cm.output[0], 'forward')

        bidirec.run()
        path = bidirec.path
        cost = bidirec.total_cost
        total_res = bidirec.consumed_resources
        # Check path and other attributes
        self.assertEqual(path, ['Source', 2, 1, 'Sink'])
        self.assertEqual(cost, -10)
        self.assertTrue(all(total_res == [3, 2]))

    def testBiDirectionalBackward(self):
=======
        alg = BiDirectional(self.G,
                            self.max_res,
                            self.min_res,
                            direction='forward',
                            elementary=True)
        alg.run()
        self.assertEqual(alg.path, self.result_path)
        self.assertEqual(alg.total_cost, self.total_cost)
        self.assertTrue(all(alg.consumed_resources == self.consumed_resources))

    def test_bidirectional_backward(self):
>>>>>>> 0154913f
        """
        Find shortest path of simple test digraph using BiDirectional
        algorithm with only backward direction.
        """
<<<<<<< HEAD
        bidirec = BiDirectional(self.G,
                                self.max_res,
                                self.min_res,
                                direction='backward',
                                elementary=True)
        # Check classification
        with self.assertLogs('cspy.algorithms.bidirectional') as cm:
            bidirec.name_algorithm()
        # Log should contain the word 'forward'
        self.assertRegex(cm.output[0], 'backward')

        bidirec.run()
        path = bidirec.path
        cost = bidirec.total_cost
        total_res = bidirec.consumed_resources
        # Check path and other attributes
        self.assertEqual(path, ['Source', 2, 1, 'Sink'])
        self.assertEqual(cost, -10)
        self.assertTrue(all(total_res == [3, 2]))
=======
        alg = BiDirectional(self.G,
                            self.max_res,
                            self.min_res,
                            direction='backward',
                            elementary=True)
        alg.run()
        self.assertEqual(alg.path, self.result_path)
        self.assertEqual(alg.total_cost, self.total_cost)
        self.assertTrue(all(alg.consumed_resources == self.consumed_resources))

    def test_dominance(self):
        # Check forward and backward label dominance
        L1 = Label(-10, "Sink", array([3, 0]), [])
        L2 = Label(0, "Sink", array([1, 0]), [])
>>>>>>> 0154913f

        self.assertFalse(L1.dominates(L2, "forward"))
        self.assertFalse(L2.dominates(L1, "forward"))
        self.assertTrue(L1.dominates(L2, "backward"))
        self.assertFalse(L2.dominates(L1, "backward"))

        if not (L1.dominates(L2, "forward") or L2.dominates(L1, "forward")):
            self.assertTrue(L1.dominates(L2, "backward"))<|MERGE_RESOLUTION|>--- conflicted
+++ resolved
@@ -34,35 +34,6 @@
         self.total_cost = -10
         self.consumed_resources = [3, 2]
 
-<<<<<<< HEAD
-    def testDominance(self):
-        # Check forward and backward label dominance
-        L1 = Label(-10, "Sink", array([3, 0]), [])
-        L2 = Label(0, "Sink", array([1, 0]), [])
-
-        self.assertFalse(L1.dominates(L2, "forward"))
-        self.assertFalse(L2.dominates(L1, "forward"))
-        self.assertTrue(L1.dominates(L2, "backward"))
-        self.assertFalse(L2.dominates(L1, "backward"))
-
-        if not (L1.dominates(L2, "forward") or L2.dominates(L1, "forward")):
-            self.assertTrue(L1.dominates(L2, "backward"))
-
-    def testTabu(self):
-        """
-        Find shortest path of simple test digraph using Tabu.
-        """
-        tabu = Tabu(self.G, self.max_res, self.min_res)
-        tabu.run()
-        path = tabu.path
-        cost = tabu.total_cost
-        total_res = tabu.consumed_resources
-        # Check attributes
-        self.assertEqual(path, ['Source', 2, 1, 'Sink'])
-        self.assertEqual(cost, -10)
-        self.assertTrue(all(e in self.G.edges() for e in zip(path, path[1:])))
-        # Check if networkx's astar_path gives the same path
-=======
     def test_tabu(self):
         """Find shortest path of simple test digraph using Tabu.
         """
@@ -74,37 +45,15 @@
         self.assertTrue(
             all(e in self.G.edges() for e in zip(alg.path, alg.path[1:])))
         # Check networkx's astar_path
->>>>>>> 0154913f
         path_star = astar_path(self.G, "Source", "Sink")
         self.assertEqual(path_star, ['Source', 1, 'Sink'])
 
     @parameterized.expand(zip(range(100), range(100)))
-<<<<<<< HEAD
-    def testBiDirectionalBothRandom(self, _, seed):
-=======
     def test_bidirectional_random(self, _, seed):
->>>>>>> 0154913f
         """
         Test BiDirectional with randomly chosen sequence of directions
         for a range of seeds.
         """
-<<<<<<< HEAD
-        bidirec = BiDirectional(self.G,
-                                self.max_res,
-                                self.min_res,
-                                seed=seed,
-                                elementary=False)
-        bidirec.run()
-        path = bidirec.path
-        cost = bidirec.total_cost
-        total_res = bidirec.consumed_resources
-        # Check path and other attributes
-        self.assertEqual(path, ['Source', 2, 1, 'Sink'])
-        self.assertEqual(cost, -10)
-        self.assertTrue(all(total_res == [3, 2]))
-
-    def testBiDirectionalForward(self):
-=======
         alg = BiDirectional(self.G,
                             self.max_res,
                             self.min_res,
@@ -116,34 +65,10 @@
         self.assertTrue(all(alg.consumed_resources == self.consumed_resources))
 
     def test_bidirectional_forward(self):
->>>>>>> 0154913f
         """
         Find shortest path using BiDirectional algorithm with only forward
         direction.
         """
-<<<<<<< HEAD
-        bidirec = BiDirectional(self.G,
-                                self.max_res,
-                                self.min_res,
-                                direction='forward',
-                                elementary=True)
-        # Check classification
-        with self.assertLogs('cspy.algorithms.bidirectional') as cm:
-            bidirec.name_algorithm()
-        # Log should contain the word 'forward'
-        self.assertRegex(cm.output[0], 'forward')
-
-        bidirec.run()
-        path = bidirec.path
-        cost = bidirec.total_cost
-        total_res = bidirec.consumed_resources
-        # Check path and other attributes
-        self.assertEqual(path, ['Source', 2, 1, 'Sink'])
-        self.assertEqual(cost, -10)
-        self.assertTrue(all(total_res == [3, 2]))
-
-    def testBiDirectionalBackward(self):
-=======
         alg = BiDirectional(self.G,
                             self.max_res,
                             self.min_res,
@@ -155,32 +80,10 @@
         self.assertTrue(all(alg.consumed_resources == self.consumed_resources))
 
     def test_bidirectional_backward(self):
->>>>>>> 0154913f
         """
         Find shortest path of simple test digraph using BiDirectional
         algorithm with only backward direction.
         """
-<<<<<<< HEAD
-        bidirec = BiDirectional(self.G,
-                                self.max_res,
-                                self.min_res,
-                                direction='backward',
-                                elementary=True)
-        # Check classification
-        with self.assertLogs('cspy.algorithms.bidirectional') as cm:
-            bidirec.name_algorithm()
-        # Log should contain the word 'forward'
-        self.assertRegex(cm.output[0], 'backward')
-
-        bidirec.run()
-        path = bidirec.path
-        cost = bidirec.total_cost
-        total_res = bidirec.consumed_resources
-        # Check path and other attributes
-        self.assertEqual(path, ['Source', 2, 1, 'Sink'])
-        self.assertEqual(cost, -10)
-        self.assertTrue(all(total_res == [3, 2]))
-=======
         alg = BiDirectional(self.G,
                             self.max_res,
                             self.min_res,
@@ -195,7 +98,6 @@
         # Check forward and backward label dominance
         L1 = Label(-10, "Sink", array([3, 0]), [])
         L2 = Label(0, "Sink", array([1, 0]), [])
->>>>>>> 0154913f
 
         self.assertFalse(L1.dominates(L2, "forward"))
         self.assertFalse(L2.dominates(L1, "forward"))
